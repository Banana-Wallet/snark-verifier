--- conflicted
+++ resolved
@@ -17,11 +17,7 @@
 serde_with = { version = "2.2", optional = true }
 bincode = "1.3.3"
 ark-std = { version = "0.3.0", features = ["print-trace"], optional = true }
-<<<<<<< HEAD
-halo2-base = { git = "https://github.com/axiom-crypto/halo2-lib.git", branch = "axiom-dev-0301", default-features = false }
-=======
-halo2-base = { git = "https://github.com/axiom-crypto/halo2-lib.git", branch = "upgrade-v0.3.0-fixes", default-features = false }
->>>>>>> 9aa8bbe5
+halo2-base = { git = "https://github.com/axiom-crypto/halo2-lib.git", branch = "axiom-dev-0406", default-features = false }
 snark-verifier = { path = "../snark-verifier", default-features = false }
 
 # loader_evm
